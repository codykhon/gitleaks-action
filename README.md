# Gitleaks Action

```

  ┌─○───┐
  │ │╲  │
  │ │ ○ │
  │ ○ ┌─┴───────────────────┐
  └─░─┤  4 github actions   │
      └─────────────────────┘

```

<p align="left">
    <a href="https://github.com/zricethezav/gitleaks-action">
        <img alt="gitleaks badge" src="https://img.shields.io/badge/protected%20by-gitleaks-blue">
    </a>
</p>

Gitleaks is a SAST tool for detecting and preventing hardcoded secrets like passwords, api keys, and tokens in git repos. Gitleaks is an easy-to-use, all-in-one solution for detecting secrets, past or present, in your code. Enable **Gitleaks-Action** in your GitHub workflows to be alerted when secrets are leaked as soon as they happen.

## 📢 Announcement
_6/13/2022_
<<<<<<< HEAD
=======

On June 2, 2022, we released [Gitleaks Action v2](https://github.com/gitleaks/gitleaks-action/releases/tag/v2.0.0). There are a boatload of improvements
in v2, but it also represents a breaking change from the prior version (v1.6.0). We haven't merged v2 to the `master` branch yet because we noticed that
many users of Gitleaks Action don't pin their version. If you are using `zricethezav/gitleaks-action@master` (or now `gitleaks/gitleaks-action@master`),
then as soon as we merge v2 to master, your jobs will start failing.

We are planning to complete the merge on **June 20, 2022**. We recommend updating your .yml files to use v2 now so you aren't scrambling to do it after
your gitleaks-action jobs start failing. As an alternative, you can pin your version to v1.6.0 for now, if you aren't ready to upgrade at the moment.

#### How to upgrade to v2

For full details, see the v2 README here: https://github.com/gitleaks/gitleaks-action/tree/v2. Here is the quick list of changes to your .yml:
* Change the "uses" line to `- uses: gitleaks/gitleaks-action@v2`
* Add an `env:` section with `GITHUB_TOKEN: ${{ secrets.GITHUB_TOKEN }}`
* If you are scanning repos that belong to an organization, you'll also have to [acquire a GITLEAKS_LICENSE](https://github.com/gitleaks/gitleaks-action#environment-variables),
  add the license to your GitHub Secrets, and add this line to the `env:` section: `GITLEAKS_LICENSE: ${{ secrets.GITLEAKS_LICENSE}}`

#### How to pin to v1.6.0
* Change your "uses" line to `gitleaks/gitleaks-action@v1.6.0`
* Set a reminder to upgrade to v2 later.
-------------------------------------------------------------------------
>>>>>>> 8b8d9ad5

On June 2, 2022, we released [Gitleaks Action v2](https://github.com/gitleaks/gitleaks-action/releases/tag/v2.0.0). There are a boatload of improvements
in v2, but it also represents a breaking change from the prior version (v1.6.0). We haven't merged v2 to the `master` branch yet because we noticed that
many users of Gitleaks Action don't pin their version. If you are using `zricethezav/gitleaks-action@master` (or now `gitleaks/gitleaks-action@master`),
then as soon as we merge v2 to master, your jobs will start failing.

<<<<<<< HEAD
We are planning to complete the merge on **June 20, 2022**. We recommend updating your .yml files to use v2 now so you aren't scrambling to do it after
your gitleaks-action jobs start failing. As an alternative, you can pin your version to v1.6.0 for now, if you aren't ready to upgrade at the moment.

#### How to upgrade to v2
=======
on: [push, pull_request]

jobs:
  gitleaks:
    runs-on: ubuntu-latest
    steps:
    - uses: actions/checkout@v1
    - name: gitleaks-action
      uses: gitleaks/gitleaks-action@v1.6.0
```
>>>>>>> 8b8d9ad5

For full details, see the rest of the v2 README [below](#usage-example). Here is the quick list of changes to your .yml:
* Change the "uses" line to `- uses: gitleaks/gitleaks-action@v2`
* Add an `env:` section with `GITHUB_TOKEN: ${{ secrets.GITHUB_TOKEN }}`
* If you are scanning repos that belong to an organization, you'll also have to [acquire a GITLEAKS_LICENSE](https://github.com/gitleaks/gitleaks-action#environment-variables),
  add the license to your GitHub Secrets, and add this line to the `env:` section: `GITLEAKS_LICENSE: ${{ secrets.GITLEAKS_LICENSE}}`

#### How to pin to v1.6.0
* Change your "uses" line to `gitleaks/gitleaks-action@v1.6.0`
* Set a reminder to upgrade to v2 later.

## v2 Benefits
If you are using gitleaks-action v2 to scan repos owned by an [Organization](https://docs.github.com/en/get-started/learning-about-github/types-of-github-accounts#organization-accounts),
you will find that you need to [acquire a GITEAKS_LICENSE](https://gitleaks.io/products.html) in order for the action to run. A license to scan 1 repo is
free, but scanning more than 1 repo belonging to the same organization requires a paid license. This raises the obvious question:

**_Is v2 really worth paying for?_**

It's a fair question. We think that the new features and improvements in v2 deliver exceptional value for the price. We put together a list of some of the
top reasons we think v2 is worth paying for. Expand the section below to see details.

<table><tr><td>
<details>
<summary><em>Show/hide details</em></summary>

#### 1. On demand scans
You can now use `workflow_dispatch` events to trigger on demand gitleaks scans.

<img width="816" alt="Screen Shot 2022-05-30 at 8 30 31 PM" src="https://user-images.githubusercontent.com/15034943/171079785-4040ebc1-d353-4fa6-8c62-d19c806e372a.png">

#### 2. Gitleaks report artifact uploads
Not much more to say here. Download reports when leaks are present. Pretty useful feature.

<img width="1056" alt="Screen Shot 2022-05-30 at 9 20 36 PM" src="https://user-images.githubusercontent.com/15034943/171079991-387f2c1d-a8fd-4e5a-82aa-9f03b0c51b75.png">

#### 3. Powered by the latest version of Gitleaks
The latest version of gitleaks (v8.8.6 at the time of writing) has better performance, more configuration options, and is more accurate than the previous major version.

#### 4. Job summaries
Easy to understand report of a Gitleaks job. If no leaks are detected you'll see:

<img width="1054" alt="Screen Shot 2022-05-30 at 9 26 10 PM" src="https://user-images.githubusercontent.com/15034943/171080569-208da9fe-fb76-4d81-97f0-8adbd77febe4.png">

<<<<<<< HEAD
If leaks are detected you'll see something like:
=======
on: [push, pull_request]
>>>>>>> 8b8d9ad5

<img width="1056" alt="Screen Shot 2022-05-30 at 8 41 07 PM" src="https://user-images.githubusercontent.com/15034943/171079699-a9a11f44-1579-4a70-86e7-eadedc29eda9.png">

#### 5. Faster job times
Gitleaks-Action Version 2 does not rely on Docker build anymore.

#### 6. Pull Request Comments
If a leak is encountered during a pull request, gitleaks-action will comment on the line number and commit containing the secret.

<img width="912" alt="Screen Shot 2022-05-31 at 9 31 06 PM" src="https://user-images.githubusercontent.com/15034943/171316255-575f92f3-15a3-472d-a56a-3cf30a25ffbc.png">

#### 7. Ensure Project Longevity
Gitleaks is used by thousands (millions?) of developers around the world. It is used by individuals, governments, and corporations to prevent and detect
leaked secrets. Until now, everything associated with gitleaks has been Free and Open Source under the MIT License, maintained primarily as a side project
by 1 person. Let's be honest, that wasn't a sustainable model (and it was starting to feel like an [xkcd comic](https://xkcd.com/2347/)).

By buying a `GITLEAKS_LICENSE` to use v2, you are supporting the gitleaks project as a whole and helping to ensure the longevity of the project.
</details>
</td></tr></table>

## Usage Example

```yml
name: gitleaks
on: [pull_request, push, workflow_dispatch]
jobs:
  scan:
    name: gitleaks
    runs-on: ubuntu-latest
    steps:
<<<<<<< HEAD
      - uses: actions/checkout@v3
        with:
          fetch-depth: 0
      - uses: gitleaks/gitleaks-action@v2
        env:
          GITHUB_TOKEN: ${{ secrets.GITHUB_TOKEN }}
          GITLEAKS_LICENSE: ${{ secrets.GITLEAKS_LICENSE}} # Only required for Organizations, not personal accounts.
=======
    - uses: actions/checkout@v1
    - name: gitleaks-action
      uses: gitleaks/gitleaks-action@v1.6.0
      with:
        config-path: security/.gitleaks.toml
>>>>>>> 8b8d9ad5
```

---
### Environment Variables:

<<<<<<< HEAD
- `GITHUB_TOKEN`: This variable is automatically assigned by GitHub when any action gets kicked off. You can read more about the token [here](https://docs.github.com/en/actions/security-guides/automatic-token-authentication#about-the-github_token-secret).  
  **gitleaks-action** uses this token to call [a GitHub API](https://octokit.github.io/rest.js/v18#pulls-create-review-comment) to comment on PRs.
- `GITLEAKS_LICENSE` (required for organizations, not required for user accounts): A **gitleaks-action** license obtained at [gitleaks.io](https://gitleaks.io/products.html). **It should be added as an encrypted secret [to the repo](https://docs.github.com/en/actions/security-guides/encrypted-secrets#creating-encrypted-secrets-for-a-repository) or [to the organization](https://docs.github.com/en/actions/security-guides/encrypted-secrets#creating-encrypted-secrets-for-an-organization).**
- `GITLEAKS_NOTIFY_USER_LIST` (optional): A list of GitHub accounts that should be alerted when **gitleaks-action** detects a leak. An email will be sent by GitHub to the user if their GitHub notification settings permit it. The format should be comma-separated with each username prefixed with `@`. Ex: `@octocat,@zricethezav,@gitleaks`. Spaces are okay too.
- `GITLEAKS_ENABLE_COMMENTS` (optional): Boolean value that turns on or off PR commenting. Default value is `true`.
  Set to `false` to disable comments.
- `GITLEAKS_CONFIG` (optional): Path to a [gitleaks configuration file](https://github.com/zricethezav/gitleaks#configuration).
- `GITLEAKS_ENABLE_UPLOAD_ARTIFACT` (optional): Boolean value that turns on or off uploading a sarif artifact when gitleaks detects secrets. Defaults to `true`.
- `GITLEAKS_ENABLE_SUMMARY` (optional): Boolean value to enable or disable gitleaks job summary. Defaults to `true`.
---
## Questions

### Do I need a license key?
If you are scanning repos that belong to [an organization account](https://docs.github.com/en/organizations/collaborating-with-groups-in-organizations/about-organizations), you will need to obtain a license key. You can obtain a [free license key](https://gitleaks.io/products.html) for scanning 1 repo.

If you are scanning repos that belong to [a personal account](https://docs.github.com/en/get-started/learning-about-github/types-of-github-accounts#personal-accounts), then no license key is required.

### How do I get a license key?

You can visit [gitleaks.io](https://gitleaks.io/products.html) to sign up for a
free license key limited to 1 repo, or choose from a paid tier to enable scanning of additional repos.

### Can I use a custom gitleaks configuration?

You can! This GitHub Action follows a similar order of precedence
as the gitleaks CLI tool. You can use `GITLEAKS_CONFIG` to explicitly set a
config path _or_ create a `gitleaks.toml` at the root of the repo which will be
automatically detected and used by **gitleaks-action**.

### Does this GitHub Action send any data to 3rd parties?

The only data that **gitleaks-action** sends to any third party is data related to license key validation (namely `GITLEAKS_LICENSE`, [repo name](https://github.com/zricethezav/gitleaks-action/blob/v2/src/keygen.js#L76), and [repo owner](https://github.com/zricethezav/gitleaks-action/blob/v2/src/keygen.js#L18)), which is sent to the license key validation service, [keygen](https://keygen.sh). Your code never leaves GitHub because the scanning takes place within the GitHub Actions docker container.

### Can I use **gitleaks-action** as a third-party tool for [GitHub code scanning](https://docs.github.com/en/code-security/code-scanning/automatically-scanning-your-code-for-vulnerabilities-and-errors/setting-up-code-scanning-for-a-repository)?

You _can_ but it is not recommended because it gives a false sense of security. If a secret is leaked in one commit, then removed in a subsequent commit,
the security alert in the GitHub Security dashboard will show as resolved, even though the secret is still visible in the commit history. To truly address the leak,
you should rotate the secret (and also consider re-writing the git history to remove the leak altogether).

### How can I get a gitleaks badge on my readme?

Enable this **gitleaks-action** and copy
`<img alt="gitleaks badge" src="https://img.shields.io/badge/protected%20by-gitleaks-blue">` to your readme.

### License Change
Since v2.0.0 of Gitleaks-Action, the license has changed from MIT to a [commercial license](https://github.com/zricethezav/gitleaks-action/blob/v2/COMMERCIAL-LICENSE.txt). Prior versions to v2.0.0 of Gitleaks-Actions will remain under the MIT license.
=======
ex: 
```
    steps:
    - uses: actions/checkout@v2
      with:
        fetch-depth: '0'
    - name: gitleaks-action
      uses: gitleaks/gitleaks-action@v1.6.0
```
>>>>>>> 8b8d9ad5

_Copyright © 2022 Gitleaks LLC - All Rights Reserved_<|MERGE_RESOLUTION|>--- conflicted
+++ resolved
@@ -19,55 +19,7 @@
 
 Gitleaks is a SAST tool for detecting and preventing hardcoded secrets like passwords, api keys, and tokens in git repos. Gitleaks is an easy-to-use, all-in-one solution for detecting secrets, past or present, in your code. Enable **Gitleaks-Action** in your GitHub workflows to be alerted when secrets are leaked as soon as they happen.
 
-## 📢 Announcement
-_6/13/2022_
-<<<<<<< HEAD
-=======
-
-On June 2, 2022, we released [Gitleaks Action v2](https://github.com/gitleaks/gitleaks-action/releases/tag/v2.0.0). There are a boatload of improvements
-in v2, but it also represents a breaking change from the prior version (v1.6.0). We haven't merged v2 to the `master` branch yet because we noticed that
-many users of Gitleaks Action don't pin their version. If you are using `zricethezav/gitleaks-action@master` (or now `gitleaks/gitleaks-action@master`),
-then as soon as we merge v2 to master, your jobs will start failing.
-
-We are planning to complete the merge on **June 20, 2022**. We recommend updating your .yml files to use v2 now so you aren't scrambling to do it after
-your gitleaks-action jobs start failing. As an alternative, you can pin your version to v1.6.0 for now, if you aren't ready to upgrade at the moment.
-
 #### How to upgrade to v2
-
-For full details, see the v2 README here: https://github.com/gitleaks/gitleaks-action/tree/v2. Here is the quick list of changes to your .yml:
-* Change the "uses" line to `- uses: gitleaks/gitleaks-action@v2`
-* Add an `env:` section with `GITHUB_TOKEN: ${{ secrets.GITHUB_TOKEN }}`
-* If you are scanning repos that belong to an organization, you'll also have to [acquire a GITLEAKS_LICENSE](https://github.com/gitleaks/gitleaks-action#environment-variables),
-  add the license to your GitHub Secrets, and add this line to the `env:` section: `GITLEAKS_LICENSE: ${{ secrets.GITLEAKS_LICENSE}}`
-
-#### How to pin to v1.6.0
-* Change your "uses" line to `gitleaks/gitleaks-action@v1.6.0`
-* Set a reminder to upgrade to v2 later.
--------------------------------------------------------------------------
->>>>>>> 8b8d9ad5
-
-On June 2, 2022, we released [Gitleaks Action v2](https://github.com/gitleaks/gitleaks-action/releases/tag/v2.0.0). There are a boatload of improvements
-in v2, but it also represents a breaking change from the prior version (v1.6.0). We haven't merged v2 to the `master` branch yet because we noticed that
-many users of Gitleaks Action don't pin their version. If you are using `zricethezav/gitleaks-action@master` (or now `gitleaks/gitleaks-action@master`),
-then as soon as we merge v2 to master, your jobs will start failing.
-
-<<<<<<< HEAD
-We are planning to complete the merge on **June 20, 2022**. We recommend updating your .yml files to use v2 now so you aren't scrambling to do it after
-your gitleaks-action jobs start failing. As an alternative, you can pin your version to v1.6.0 for now, if you aren't ready to upgrade at the moment.
-
-#### How to upgrade to v2
-=======
-on: [push, pull_request]
-
-jobs:
-  gitleaks:
-    runs-on: ubuntu-latest
-    steps:
-    - uses: actions/checkout@v1
-    - name: gitleaks-action
-      uses: gitleaks/gitleaks-action@v1.6.0
-```
->>>>>>> 8b8d9ad5
 
 For full details, see the rest of the v2 README [below](#usage-example). Here is the quick list of changes to your .yml:
 * Change the "uses" line to `- uses: gitleaks/gitleaks-action@v2`
@@ -111,11 +63,8 @@
 
 <img width="1054" alt="Screen Shot 2022-05-30 at 9 26 10 PM" src="https://user-images.githubusercontent.com/15034943/171080569-208da9fe-fb76-4d81-97f0-8adbd77febe4.png">
 
-<<<<<<< HEAD
+
 If leaks are detected you'll see something like:
-=======
-on: [push, pull_request]
->>>>>>> 8b8d9ad5
 
 <img width="1056" alt="Screen Shot 2022-05-30 at 8 41 07 PM" src="https://user-images.githubusercontent.com/15034943/171079699-a9a11f44-1579-4a70-86e7-eadedc29eda9.png">
 
@@ -146,7 +95,6 @@
     name: gitleaks
     runs-on: ubuntu-latest
     steps:
-<<<<<<< HEAD
       - uses: actions/checkout@v3
         with:
           fetch-depth: 0
@@ -154,19 +102,11 @@
         env:
           GITHUB_TOKEN: ${{ secrets.GITHUB_TOKEN }}
           GITLEAKS_LICENSE: ${{ secrets.GITLEAKS_LICENSE}} # Only required for Organizations, not personal accounts.
-=======
-    - uses: actions/checkout@v1
-    - name: gitleaks-action
-      uses: gitleaks/gitleaks-action@v1.6.0
-      with:
-        config-path: security/.gitleaks.toml
->>>>>>> 8b8d9ad5
 ```
 
 ---
 ### Environment Variables:
 
-<<<<<<< HEAD
 - `GITHUB_TOKEN`: This variable is automatically assigned by GitHub when any action gets kicked off. You can read more about the token [here](https://docs.github.com/en/actions/security-guides/automatic-token-authentication#about-the-github_token-secret).  
   **gitleaks-action** uses this token to call [a GitHub API](https://octokit.github.io/rest.js/v18#pulls-create-review-comment) to comment on PRs.
 - `GITLEAKS_LICENSE` (required for organizations, not required for user accounts): A **gitleaks-action** license obtained at [gitleaks.io](https://gitleaks.io/products.html). **It should be added as an encrypted secret [to the repo](https://docs.github.com/en/actions/security-guides/encrypted-secrets#creating-encrypted-secrets-for-a-repository) or [to the organization](https://docs.github.com/en/actions/security-guides/encrypted-secrets#creating-encrypted-secrets-for-an-organization).**
@@ -213,16 +153,6 @@
 
 ### License Change
 Since v2.0.0 of Gitleaks-Action, the license has changed from MIT to a [commercial license](https://github.com/zricethezav/gitleaks-action/blob/v2/COMMERCIAL-LICENSE.txt). Prior versions to v2.0.0 of Gitleaks-Actions will remain under the MIT license.
-=======
-ex: 
-```
-    steps:
-    - uses: actions/checkout@v2
-      with:
-        fetch-depth: '0'
-    - name: gitleaks-action
-      uses: gitleaks/gitleaks-action@v1.6.0
-```
->>>>>>> 8b8d9ad5
+
 
 _Copyright © 2022 Gitleaks LLC - All Rights Reserved_